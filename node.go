package node

import (
	"encoding/binary"
	"erlang/dist"
	"erlang/epmd"
	"flag"
	"fmt"
	erl "github.com/goerlang/etf/types"
	"log"
	"net"
	"strconv"
	"strings"
)

var nTrace bool

func init() {
	flag.BoolVar(&nTrace, "erlang.node.trace", false, "trace erlang node")
}

func nLog(f string, a ...interface{}) {
	if nTrace {
		log.Printf(f, a...)
	}
}

type regReq struct {
	replyTo  chan erl.Pid
	channels procChannels
}

type regNameReq struct {
	name term.Atom
	pid term.Pid
}

type unregNameReq struct {
	name term.Atom
}

type registryChan struct {
	storeChan chan regReq
	regNameChan chan regNameReq
	unregNameChan chan unregNameReq
}

type nodeConn struct {
	conn  net.Conn
	wchan chan []erl.Term
}

type Node struct {
	epmd.NodeInfo
	Cookie     string
	port       int32
	registry   *registryChan
	channels   map[erl.Pid]procChannels
	registered map[erl.Atom]erl.Pid
	neighbors  map[erl.Atom]nodeConn
}

type procChannels struct {
	in     chan erl.Term
	inFrom chan erl.Tuple
	ctl    chan erl.Term
}

type Behaviour interface {
<<<<<<< HEAD
	ProcessLoop(n *Node, pid term.Pid, pcs procChannels, pd Process, args ...interface{})
	setNode(node *Node)
	setPid(pid term.Pid)
=======
	ProcessLoop(n *Node, pid erl.Pid, pcs procChannels, pd Process, args ...interface{})
>>>>>>> 9a258555
}

type Process interface {
	Behaviour() (behaviour Behaviour, options map[string]interface{})
}

func NewNode(name string, cookie string) (node *Node) {
	nLog("Start with name '%s' and cookie '%s'", name, cookie)
	// TODO: add fqdn support
	ns := strings.Split(name, "@")
	nodeInfo := epmd.NodeInfo{
		FullName: name,
		Name:     ns[0],
		Domain:   ns[1],
		Port:     0,
		Type:     77, // or 72 if hidden
		Protocol: 0,
		HighVsn:  5,
		LowVsn:   5,
		Creation: 0,
	}

	registry := &registryChan{
		storeChan: make(chan regReq),
		regNameChan: make(chan regNameReq),
		unregNameChan: make(chan unregNameReq),
	}

	node = &Node{
		NodeInfo:   nodeInfo,
		Cookie:     cookie,
		registry:   registry,
		channels:   make(map[erl.Pid]procChannels),
		registered: make(map[erl.Atom]erl.Pid),
		neighbors:  make(map[erl.Atom]nodeConn),
	}
	return node
}

func (n *Node) prepareProcesses() {
	nk := new(netKernel)
<<<<<<< HEAD
	nkPid := n.Spawn(nk)
	n.Register(term.Atom("net_kernel"), nkPid)

	gns := new(globalNameServer)
	gnsPid := n.Spawn(gns)
	n.Register(term.Atom("global_name_server"), gnsPid)

	rex := new(rexRPC)
	rexPid := n.Spawn(rex)
	n.Register(term.Atom("rex"), rexPid)
=======
	nkPid := n.Spawn(nk, n)
	n.Register(erl.Atom("net_kernel"), nkPid)

	gns := new(globalNameServer)
	gnsPid := n.Spawn(gns, n)
	n.Register(erl.Atom("global_name_server"), gnsPid)

	rex := new(rexRPC)
	rexPid := n.Spawn(rex, n)
	n.Register(erl.Atom("rex"), rexPid)
>>>>>>> 9a258555

}

func (n *Node) Spawn(pd Process, args ...interface{}) (pid erl.Pid) {
	behaviour, options := pd.Behaviour()
	chanSize, ok := options["chan-size"].(int)
	if !ok {
		chanSize = 100
	}
	ctlChanSize, ok := options["chan-size"].(int)
	if !ok {
		chanSize = 100
	}
	in := make(chan erl.Term, chanSize)
	inFrom := make(chan erl.Tuple, chanSize)
	ctl := make(chan erl.Term, ctlChanSize)
	pcs := procChannels{
		in:     in,
		inFrom: inFrom,
		ctl:    ctl,
	}
	pid = n.storeProcess(pcs)
	go behaviour.ProcessLoop(n, pid, pcs, pd, args...)
	return
}

<<<<<<< HEAD
func (n *Node) Register(name term.Atom, pid term.Pid) {
	r := regNameReq{name: name, pid: pid}
	n.registry.regNameChan <- r
}

func (n *Node) Unregister(name term.Atom) {
	r := unregNameReq{name: name}
	n.registry.unregNameChan <- r
=======
func (n *Node) Register(name erl.Atom, pid erl.Pid) {
	n.registered[name] = pid
>>>>>>> 9a258555
}

func (n *Node) Registered() (pids []erl.Atom) {
	pids = make([]erl.Atom, len(n.registered))
	i := 0
	for p, _ := range n.registered {
		pids[i] = p
		i++
	}
	return
}

func (n *Node) registrator() {
	for {
		select {
		case req := <-n.registry.storeChan:
			// FIXME: make proper allocation, now it just stub
			var id uint32 = 0
			for k, _ := range n.channels {
				if k.Id >= id {
					id = k.Id + 1
				}
			}
			var pid erl.Pid
			pid.Node = erl.Atom(n.FullName)
			pid.Id = id
			pid.Serial = 0 // FIXME
			pid.Creation = byte(n.Creation)

			n.channels[pid] = req.channels
			req.replyTo <- pid
		case req := <-n.registry.regNameChan:
			n.registered[req.name] = req.pid
		case req := <-n.registry.unregNameChan:
			delete(n.registered, req.name)
		}
	}
}

func (n *Node) storeProcess(chs procChannels) (pid erl.Pid) {
	myChan := make(chan erl.Pid)
	n.registry.storeChan <- regReq{replyTo: myChan, channels: chs}
	pid = <-myChan
	return pid
}

func (n *Node) Connect(remote string) {

}

func (n *Node) Publish(port int) (err error) {
	nLog("Publish ENode at %d", port)
	l, err := net.Listen("tcp", net.JoinHostPort("", strconv.Itoa(port)))
	if err != nil {
		return
	}
	n.Port = uint16(port)
	aliveResp := make(chan uint16)
	go epmdC(n, aliveResp)
	creation := <-aliveResp
	switch creation {
	case 99:
		return fmt.Errorf("Duplicate name '%s'", n.Name)
	case 100:
		return fmt.Errorf("Cannot connect to EPMD")
	default:
		n.Creation = creation
	}

	go func() {
		for {
			conn, err := l.Accept()
			nLog("Accept new at ENode")
			if err != nil {
				nLog(err.Error())
			} else {
				wchan := make(chan []erl.Term, 10)
				ndchan := make(chan *dist.NodeDesc)
				go n.mLoopReader(conn, wchan, ndchan)
				go n.mLoopWriter(conn, wchan, ndchan)
			}
		}
	}()
	go n.registrator()
	n.prepareProcesses()
	return nil
}

func (currNode *Node) mLoopReader(c net.Conn, wchan chan []erl.Term, ndchan chan *dist.NodeDesc) {

	currNd := dist.NewNodeDesc(currNode.FullName, currNode.Cookie, false)
	ndchan <- currNd
	for {
		terms, err := currNd.ReadMessage(c)
		if err != nil {
			nLog("Enode error: %s", err.Error())
			break
		}
		currNode.handleTerms(c, wchan, terms)
	}
	c.Close()
}

func (currNode *Node) mLoopWriter(c net.Conn, wchan chan []erl.Term, ndchan chan *dist.NodeDesc) {

	currNd := <-ndchan

	for {
		terms := <-wchan
		err := currNd.WriteMessage(c, terms)
		if err != nil {
			nLog("Enode error: %s", err.Error())
			break
		}
	}
	c.Close()
}

func (currNode *Node) handleTerms(c net.Conn, wchan chan []erl.Term, terms []erl.Term) {
	nLog("Node terms: %#v", terms)

	if len(terms) == 0 {
		return
	}
	switch t := terms[0].(type) {
	case erl.Tuple:
		if len(t) > 0 {
			switch act := t.Element(1).(type) {
			case int64:
				switch act {
				case int64(REG_SEND):
					if len(terms) == 2 {
						currNode.RegSend(t.Element(2), t.Element(4), terms[1])
					} else {
						nLog("*** ERROR: bad REG_SEND: %#v", terms)
					}
				default:
					nLog("Unhandled node message (act %d): %#v", act, t)
				}
			case erl.Atom:
				switch act {
				case erl.Atom("$go_set_node"):
					nLog("SET NODE %#v", t)
					currNode.neighbors[t[1].(erl.Atom)] = nodeConn{conn: c, wchan: wchan}
				}
			default:
				nLog("UNHANDLED ACT: %#v", t.Element(1))
			}
		}
	}
}

func (currNode *Node) RegSend(from, to erl.Term, message erl.Term) {
	nLog("REG_SEND: From: %#v, To: %#v, Message: %#v", from, to, message)
	var toPid erl.Pid
	switch tp := to.(type) {
	case erl.Pid:
		toPid = tp
	case erl.Atom:
		toPid = currNode.Whereis(tp)
	}
	currNode.SendFrom(from, toPid, message)
}

func (currNode *Node) Whereis(who erl.Atom) (pid erl.Pid) {
	pid, _ = currNode.registered[who]
	return
}

func (currNode *Node) SendFrom(from erl.Term, to erl.Pid, message erl.Term) {
	nLog("SendFrom: %#v, %#v, %#v", from, to, message)
	pcs := currNode.channels[to]
	pcs.inFrom <- erl.Tuple{from, message}
}

func (currNode *Node) Send(to erl.Pid, message erl.Term) {
	nLog("Send: %#v, %#v", to, message)
	if string(to.Node) == currNode.FullName {
		nLog("Send to local node")
		pcs := currNode.channels[to]
		pcs.in <- message
	} else {
		nLog("Send to remote node: %#v, %#v", to, currNode.neighbors[to.Node])

		msg := []erl.Term{erl.Tuple{SEND, erl.Atom(""), to}, message}
		currNode.neighbors[to.Node].wchan <- msg
	}
}

func epmdC(n *Node, resp chan uint16) {
	conn, err := net.Dial("tcp", ":4369")
	defer conn.Close()
	if err != nil {
		resp <- 100
		return
	}

	epmdFROM := make(chan []byte)
	go epmdREADER(conn, epmdFROM)

	epmdTO := make(chan []byte)
	go epmdWRITER(conn, epmdFROM, epmdTO)

	epmdTO <- epmd.Compose_ALIVE2_REQ(&n.NodeInfo)

	for {

		select {
		case reply := <-epmdFROM:
			nLog("From EPMD: %v", reply)

			switch epmd.MessageId(reply[0]) {
			case epmd.ALIVE2_RESP:
				if creation, ok := epmd.Read_ALIVE2_RESP(reply); ok {
					resp <- creation
				} else {
					resp <- 99
				}
			}

		}

	}
}

func epmdREADER(conn net.Conn, in chan []byte) {
	for {
		buf := make([]byte, 1024)
		n, err := conn.Read(buf)
		if err != nil {
			in <- buf[0:n]
			in <- []byte{}
			return
		}
		nLog("Read from EPMD %d: %v", n, buf[:n])
		in <- buf[:n]
	}
}

func epmdWRITER(conn net.Conn, in chan []byte, out chan []byte) {
	for {
		select {
		case data := <-out:
			buf := make([]byte, 2)
			binary.BigEndian.PutUint16(buf[0:2], uint16(len(data)))
			buf = append(buf, data...)
			_, err := conn.Write(buf)
			if err != nil {
				in <- []byte{}
			}
		}
	}
}<|MERGE_RESOLUTION|>--- conflicted
+++ resolved
@@ -31,17 +31,17 @@
 }
 
 type regNameReq struct {
-	name term.Atom
-	pid term.Pid
+	name erl.Atom
+	pid  erl.Pid
 }
 
 type unregNameReq struct {
-	name term.Atom
+	name erl.Atom
 }
 
 type registryChan struct {
-	storeChan chan regReq
-	regNameChan chan regNameReq
+	storeChan     chan regReq
+	regNameChan   chan regNameReq
 	unregNameChan chan unregNameReq
 }
 
@@ -67,13 +67,9 @@
 }
 
 type Behaviour interface {
-<<<<<<< HEAD
-	ProcessLoop(n *Node, pid term.Pid, pcs procChannels, pd Process, args ...interface{})
+	ProcessLoop(n *Node, pid erl.Pid, pcs procChannels, pd Process, args ...interface{})
 	setNode(node *Node)
-	setPid(pid term.Pid)
-=======
-	ProcessLoop(n *Node, pid erl.Pid, pcs procChannels, pd Process, args ...interface{})
->>>>>>> 9a258555
+	setPid(pid erl.Pid)
 }
 
 type Process interface {
@@ -97,8 +93,8 @@
 	}
 
 	registry := &registryChan{
-		storeChan: make(chan regReq),
-		regNameChan: make(chan regNameReq),
+		storeChan:     make(chan regReq),
+		regNameChan:   make(chan regNameReq),
 		unregNameChan: make(chan unregNameReq),
 	}
 
@@ -115,30 +111,16 @@
 
 func (n *Node) prepareProcesses() {
 	nk := new(netKernel)
-<<<<<<< HEAD
 	nkPid := n.Spawn(nk)
-	n.Register(term.Atom("net_kernel"), nkPid)
+	n.Register(erl.Atom("net_kernel"), nkPid)
 
 	gns := new(globalNameServer)
 	gnsPid := n.Spawn(gns)
-	n.Register(term.Atom("global_name_server"), gnsPid)
+	n.Register(erl.Atom("global_name_server"), gnsPid)
 
 	rex := new(rexRPC)
 	rexPid := n.Spawn(rex)
-	n.Register(term.Atom("rex"), rexPid)
-=======
-	nkPid := n.Spawn(nk, n)
-	n.Register(erl.Atom("net_kernel"), nkPid)
-
-	gns := new(globalNameServer)
-	gnsPid := n.Spawn(gns, n)
-	n.Register(erl.Atom("global_name_server"), gnsPid)
-
-	rex := new(rexRPC)
-	rexPid := n.Spawn(rex, n)
 	n.Register(erl.Atom("rex"), rexPid)
->>>>>>> 9a258555
-
 }
 
 func (n *Node) Spawn(pd Process, args ...interface{}) (pid erl.Pid) {
@@ -164,19 +146,14 @@
 	return
 }
 
-<<<<<<< HEAD
-func (n *Node) Register(name term.Atom, pid term.Pid) {
+func (n *Node) Register(name erl.Atom, pid erl.Pid) {
 	r := regNameReq{name: name, pid: pid}
 	n.registry.regNameChan <- r
 }
 
-func (n *Node) Unregister(name term.Atom) {
+func (n *Node) Unregister(name erl.Atom) {
 	r := unregNameReq{name: name}
 	n.registry.unregNameChan <- r
-=======
-func (n *Node) Register(name erl.Atom, pid erl.Pid) {
-	n.registered[name] = pid
->>>>>>> 9a258555
 }
 
 func (n *Node) Registered() (pids []erl.Atom) {
